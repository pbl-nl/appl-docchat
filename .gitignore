--- conflicted
+++ resolved
@@ -1,10 +1,3 @@
-<<<<<<< HEAD
-# project specific folders
-/dev
-/vector_stores
-
-=======
->>>>>>> 8f2b4230
 # backup files
 *.bak
 
