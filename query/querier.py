--- conflicted
+++ resolved
@@ -61,53 +61,6 @@
         self.input_folder = input_folder
         self.vectordb_folder = vectordb_folder
 
-<<<<<<< HEAD
-        # if llm_type is "chatopenai"
-        if self.llm_type == "chatopenai":
-            # default llm_model_type value is "gpt-3.5-turbo"
-            llm_model_type = "gpt-3.5-turbo"
-            if self.llm_model_type == "gpt35_16":
-                llm_model_type = "gpt-3.5-turbo-16k"
-            elif self.llm_model_type == "gpt4":
-                llm_model_type = "gpt-4"
-            llm = ChatOpenAI(
-                client=None,
-                model=llm_model_type,
-                temperature=0,
-            )
-        # else, if llm_type is "huggingface"
-        elif self.llm_type == "huggingface":
-            # default value is llama-2, with maximum output length 512
-            llm_model_type = "meta-llama/Llama-2-7b-chat-hf"
-            max_length = 512
-            if self.llm_model_type == 'GoogleFlan':
-                llm_model_type = 'google/flan-t5-base'
-                max_length = 512
-            llm = HuggingFaceHub(repo_id=llm_model_type,
-                                 model_kwargs={"temperature": 0.1,
-                                               "max_length": max_length}
-                                 )
-        # else, if llm_type is "local_llm"
-        elif self.llm_type == "local_llm":
-            logger.info("Use Local LLM")
-            logger.info("Retrieving " + self.llm_model_type)
-            # If API URL is defined, use it
-            if self.local_api_url is not None:
-                logger.info("Using local api url " + self.local_api_url)
-                llm = Ollama(
-                    model=self.llm_model_type,
-                    base_url=self.local_api_url,
-                    callback_manager=CallbackManager([StreamingStdOutCallbackHandler()])
-                )
-            else:
-                llm = Ollama(
-                    model=self.llm_model_type,
-                    callback_manager=CallbackManager([StreamingStdOutCallbackHandler()])
-                )
-            logger.info("Retrieved " + self.llm_model_type)
-
-=======
->>>>>>> 52521363
         # get embeddings
         embeddings = ut.getEmbeddings(self.embeddings_provider, self.embeddings_model, self.local_api_url)
 
