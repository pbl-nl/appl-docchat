--- conflicted
+++ resolved
@@ -3,18 +3,12 @@
 # global imports
 import unittest
 import os
-<<<<<<< HEAD
 import sys 
 import shutil  
 from pathlib import Path
 
 # local imports
 sys.path.insert(0, str(Path(__file__).resolve().parent.parent))
-=======
-import sys
-import shutil
-# local imports
->>>>>>> 227a9a25
 from ingest.ingester import Ingester
 from query.querier import Querier
 import utils as ut
