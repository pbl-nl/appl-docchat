'''Unit testing for Document Ingestion'''

# global imports
import unittest
import os
import sys 
import shutil  
from pathlib import Path

# local imports
sys.path.insert(0, str(Path(__file__).resolve().parent.parent))
from ingest.ingester import Ingester
from query.querier import Querier
import utils as ut
# Add the root directory to the system path
sys.path.append(os.path.abspath(os.path.join(os.path.dirname(__file__), '../../')))


# Test case for the function
class TestIngester(unittest.TestCase):
    '''test the ingestion of different modules'''

    def test_openai_ingest(self):
        """Test if the sample_function runs without raising any errors."""
        # define model type
        embeddings_provider = "openai"
        embeddings_model = "text-embedding-ada-002"

<<<<<<< HEAD
        content_folder_name = 'unit_test_openai'
        content_folder_path, vectordb_folder_path = ut.create_vectordb_name(content_folder_name)
        # delete a vector base if one is in place
        # if os.path.exists(vectordb_folder_path):
        #     shutil.rmtree(vectordb_folder_path)
        print(vectordb_folder_path)
        self.ingester = Ingester(collection_name='UT_openai_' + content_folder_name,
                                    content_folder=content_folder_path,
                                    vecdb_folder=vectordb_folder_path,
                                    embeddings_provider=embeddings_provider,
                                    embeddings_model=embeddings_model)
        self.ingester.ingest()
        self.assertEqual(None, None)
        del self.ingester
=======
            content_folder_name = 'unit_test_openai'
            content_folder_path, vectordb_folder_path = ut.create_vectordb_path(content_folder_name)
            # delete a vector base if one is in place
            if os.path.exists(vectordb_folder_path):
                shutil.rmtree(vectordb_folder_path)
            print(vectordb_folder_path)
            self.ingester = Ingester(collection_name='UT_openai_' + content_folder_name,
                                     content_folder=content_folder_path,
                                     vecdb_folder=vectordb_folder_path,
                                     embeddings_provider=embeddings_provider,
                                     embeddings_model=embeddings_model)
            self.ingester.ingest()
            self.assertEqual(None, None)
            del self.ingester
        except Exception as e:
            self.fail(f"The function raised an error: {e}")
>>>>>>> c1fd0e10


class TestQuerier(unittest.TestCase):
    '''test the query of different providers'''

    def test_openai_query(self):
        llm_provider = "openai"
        llm_model = "gpt-3.5-turbo"
        content_folder_name = 'unit_test_openai'
        _, vectordb_folder_path = ut.create_vectordb_path(content_folder_name)
        querier = Querier(llm_provider=llm_provider, llm_model=llm_model)
        querier.make_chain(content_folder_name, vectordb_folder_path)
        _ = querier.ask_question('What is her education?')
        self.assertEqual(None, None)


if __name__ == '__main__':
    unittest.main()

<|MERGE_RESOLUTION|>--- conflicted
+++ resolved
@@ -26,7 +26,7 @@
         embeddings_provider = "openai"
         embeddings_model = "text-embedding-ada-002"
 
-<<<<<<< HEAD
+
         content_folder_name = 'unit_test_openai'
         content_folder_path, vectordb_folder_path = ut.create_vectordb_name(content_folder_name)
         # delete a vector base if one is in place
@@ -41,24 +41,6 @@
         self.ingester.ingest()
         self.assertEqual(None, None)
         del self.ingester
-=======
-            content_folder_name = 'unit_test_openai'
-            content_folder_path, vectordb_folder_path = ut.create_vectordb_path(content_folder_name)
-            # delete a vector base if one is in place
-            if os.path.exists(vectordb_folder_path):
-                shutil.rmtree(vectordb_folder_path)
-            print(vectordb_folder_path)
-            self.ingester = Ingester(collection_name='UT_openai_' + content_folder_name,
-                                     content_folder=content_folder_path,
-                                     vecdb_folder=vectordb_folder_path,
-                                     embeddings_provider=embeddings_provider,
-                                     embeddings_model=embeddings_model)
-            self.ingester.ingest()
-            self.assertEqual(None, None)
-            del self.ingester
-        except Exception as e:
-            self.fail(f"The function raised an error: {e}")
->>>>>>> c1fd0e10
 
 
 class TestQuerier(unittest.TestCase):
